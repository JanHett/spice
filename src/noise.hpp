--- conflicted
+++ resolved
@@ -6,11 +6,8 @@
 #ifndef SPICE_NOISE
 #define SPICE_NOISE
 
-<<<<<<< HEAD
-=======
 #include <random>
 
->>>>>>> 50410d01
 #include "image.hpp"
 
 namespace spice {
